/*
 * Copyright (c) 2009, 2010 Nicira Networks.
 *
 * Licensed under the Apache License, Version 2.0 (the "License");
 * you may not use this file except in compliance with the License.
 * You may obtain a copy of the License at:
 *
 *     http://www.apache.org/licenses/LICENSE-2.0
 *
 * Unless required by applicable law or agreed to in writing, software
 * distributed under the License is distributed on an "AS IS" BASIS,
 * WITHOUT WARRANTIES OR CONDITIONS OF ANY KIND, either express or implied.
 * See the License for the specific language governing permissions and
 * limitations under the License.
 */

#include <config.h>
#include "classifier.h"
#include <assert.h>
#include <errno.h>
#include <netinet/in.h>
#include "dynamic-string.h"
#include "flow.h"
#include "hash.h"

const struct cls_field cls_fields[CLS_N_FIELDS + 1] = {
#define CLS_FIELD(WILDCARDS, MEMBER, NAME)      \
    { offsetof(flow_t, MEMBER),                 \
      sizeof ((flow_t *)0)->MEMBER,             \
      WILDCARDS,                                \
      #NAME },
    CLS_FIELDS
#undef CLS_FIELD
    { sizeof(flow_t), 0, 0, "exact" },
};

static uint32_t hash_fields(const flow_t *, int table_idx);
static bool equal_fields(const flow_t *, const flow_t *, int table_idx);

static int table_idx_from_wildcards(uint32_t wildcards);
static struct cls_rule *table_insert(struct hmap *, struct cls_rule *);
static struct cls_rule *insert_exact_rule(struct classifier *,
                                          struct cls_rule *);
static struct cls_bucket *find_bucket(struct hmap *, size_t hash,
                                      const struct cls_rule *);
static struct cls_rule *search_table(const struct hmap *table, int field_idx,
                                     const struct cls_rule *);
static struct cls_rule *search_exact_table(const struct classifier *,
                                           size_t hash, const flow_t *);
static bool rules_match_1wild(const struct cls_rule *fixed,
                              const struct cls_rule *wild, int field_idx);
static bool rules_match_2wild(const struct cls_rule *wild1,
                              const struct cls_rule *wild2, int field_idx);

/* Converts the flow in 'flow' into a cls_rule in 'rule'. */
void
cls_rule_from_flow(const flow_t *flow, struct cls_rule *rule)
{
    rule->flow = *flow;
    if (!rule->flow.wildcards && rule->flow.priority < UINT16_MAX) {
        rule->flow.priority = UINT16_MAX;
    }
    flow_wildcards_init(&rule->wc, flow->wildcards);
    rule->table_idx = table_idx_from_wildcards(flow->wildcards);
}

/* Converts the ofp_match in 'match' into a cls_rule in 'rule', with the given
 * 'priority'.  If 'tun_id_from_cookie' is set then the upper 32 bits of
 * 'cookie' are stored in the rule as the tunnel ID. */
void
cls_rule_from_match(const struct ofp_match *match, unsigned int priority,
                    bool tun_id_from_cookie, uint64_t cookie,
                    struct cls_rule *rule)
{
    flow_from_match(match, rule->flow.wildcards ? priority : UINT16_MAX,
                    tun_id_from_cookie, cookie, &rule->flow);
    flow_wildcards_init(&rule->wc, rule->flow.wildcards);
    rule->table_idx = table_idx_from_wildcards(rule->flow.wildcards);
}

/* Converts 'rule' to a string and returns the string.  The caller must free
 * the string (with free()). */
char *
cls_rule_to_string(const struct cls_rule *rule)
{
    struct ds s = DS_EMPTY_INITIALIZER;
    ds_put_format(&s, "wildcards=%x priority=%u ",
                  rule->flow.wildcards, rule->flow.priority);
    flow_format(&s, &rule->flow);
    return ds_cstr(&s);
}

/* Prints cls_rule 'rule', for debugging.
 *
 * (The output could be improved and expanded, but this was good enough to
 * debug the classifier.) */
void
cls_rule_print(const struct cls_rule *rule)
{
    printf("wildcards=%x priority=%u ",
           rule->flow.wildcards, rule->flow.priority);
    flow_print(stdout, &rule->flow);
    putc('\n', stdout);
}

/* Adjusts pointers around 'old', which must be in classifier 'cls', to
 * compensate for it having been moved in memory to 'new' (e.g. due to
 * realloc()).
 *
 * This function cannot be realized in all possible flow classifier
 * implementations, so we will probably have to change the interface if we
 * change the implementation.  Shouldn't be a big deal though. */
void
cls_rule_moved(struct classifier *cls, struct cls_rule *old,
               struct cls_rule *new)
{
    if (old != new) {
        if (new->flow.wildcards) {
            list_moved(&new->node.list);
        } else {
            hmap_node_moved(&cls->exact_table,
                            &old->node.hmap, &new->node.hmap);
        }
    }
}

/* Replaces 'old', which must be in classifier 'cls', by 'new' (e.g. due to
 * realloc()); that is, after calling this function 'new' will be in 'cls' in
 * place of 'old'.
 *
 * 'new' and 'old' must be exactly the same: wildcard the same fields, have the
 * same fixed values for non-wildcarded fields, and have the same priority.
 *
 * The caller takes ownership of 'old' and is thus responsible for freeing it,
 * etc., as necessary.
 *
 * This function cannot be realized in all possible flow classifier
 * implementations, so we will probably have to change the interface if we
 * change the implementation.  Shouldn't be a big deal though. */
void
cls_rule_replace(struct classifier *cls, const struct cls_rule *old,
                 struct cls_rule *new)
{
    assert(old != new);
    assert(old->flow.wildcards == new->flow.wildcards);
    assert(old->flow.priority == new->flow.priority);

    if (new->flow.wildcards) {
        list_replace(&new->node.list, &old->node.list);
    } else {
        hmap_replace(&cls->exact_table, &old->node.hmap, &new->node.hmap);
    }
}

/* Initializes 'cls' as a classifier that initially contains no classification
 * rules. */
void
classifier_init(struct classifier *cls)
{
    int i;

    cls->n_rules = 0;
    for (i = 0; i < ARRAY_SIZE(cls->tables); i++) {
        hmap_init(&cls->tables[i]);
    }
    hmap_init(&cls->exact_table);
}

/* Destroys 'cls'.  Rules within 'cls', if any, are not freed; this is the
 * caller's responsibility. */
void
classifier_destroy(struct classifier *cls)
{
    if (cls) {
        struct cls_bucket *bucket, *next_bucket;
        struct hmap *tbl;

        for (tbl = &cls->tables[0]; tbl < &cls->tables[CLS_N_FIELDS]; tbl++) {
            HMAP_FOR_EACH_SAFE (bucket, next_bucket,
                                struct cls_bucket, hmap_node, tbl) {
                free(bucket);
            }
            hmap_destroy(tbl);
        }
        hmap_destroy(&cls->exact_table);
    }
}

/* Returns true if 'cls' does not contain any classification rules, false
 * otherwise. */
bool
classifier_is_empty(const struct classifier *cls)
{
    return cls->n_rules == 0;
}

/* Returns the number of rules in 'classifier'. */
int
classifier_count(const struct classifier *cls)
{
    return cls->n_rules;
}

/* Returns the number of rules in 'classifier' that have no wildcards. */
int
classifier_count_exact(const struct classifier *cls)
{
    return hmap_count(&cls->exact_table);
}

/* Returns the number of rules in 'classifier' that have at least one
 * wildcard. */
int
classifier_count_wild(const struct classifier *cls)
{
    return classifier_count(cls) - classifier_count_exact(cls);
}

/* Inserts 'rule' into 'cls'.  Transfers ownership of 'rule' to 'cls'.
 *
 * If 'cls' already contains an identical rule (including wildcards, values of
 * fixed fields, and priority), replaces the old rule by 'rule' and returns the
 * rule that was replaced.  The caller takes ownership of the returned rule and
 * is thus responsible for freeing it, etc., as necessary.
 *
 * Returns NULL if 'cls' does not contain a rule with an identical key, after
 * inserting the new rule.  In this case, no rules are displaced by the new
 * rule, even rules that cannot have any effect because the new rule matches a
 * superset of their flows and has higher priority. */
struct cls_rule *
classifier_insert(struct classifier *cls, struct cls_rule *rule)
{
    struct cls_rule *old;
    assert((rule->flow.wildcards == 0) == (rule->table_idx == CLS_F_IDX_EXACT));
    old = (rule->flow.wildcards
           ? table_insert(&cls->tables[rule->table_idx], rule)
           : insert_exact_rule(cls, rule));
    if (!old) {
        cls->n_rules++;
    }
    return old;
}

/* Inserts 'rule' into 'cls'.  Transfers ownership of 'rule' to 'cls'.
 *
 * 'rule' must be an exact-match rule (rule->flow.wildcards must be 0) and 'cls'
 * must not contain any rule with an identical key. */
void
classifier_insert_exact(struct classifier *cls, struct cls_rule *rule)
{
    hmap_insert(&cls->exact_table, &rule->node.hmap,
                flow_hash_headers(&rule->flow, 0));
    cls->n_rules++;
}

/* Removes 'rule' from 'cls'.  It is caller's responsibility to free 'rule', if
 * this is desirable. */
void
classifier_remove(struct classifier *cls, struct cls_rule *rule)
{
    if (rule->flow.wildcards) {
        /* Remove 'rule' from bucket.  If that empties the bucket, remove the
         * bucket from its table. */
        struct hmap *table = &cls->tables[rule->table_idx];
        struct list *rules = list_remove(&rule->node.list);
        if (list_is_empty(rules)) {
            /* This code is a little tricky.  list_remove() returns the list
             * element just after the one removed.  Since the list is now
             * empty, this will be the address of the 'rules' member of the
             * bucket that was just emptied, so pointer arithmetic (via
             * CONTAINER_OF) can find that bucket. */
            struct cls_bucket *bucket;
            bucket = CONTAINER_OF(rules, struct cls_bucket, rules);
            hmap_remove(table, &bucket->hmap_node);
            free(bucket);
        }
    } else {
        /* Remove 'rule' from cls->exact_table. */
        hmap_remove(&cls->exact_table, &rule->node.hmap);
    }
    cls->n_rules--;
}

/* Finds and returns the highest-priority rule in 'cls' that matches 'flow'.
 * Returns a null pointer if no rules in 'cls' match 'flow'.  If multiple rules
 * of equal priority match 'flow', returns one arbitrarily.
 *
 * (When multiple rules of equal priority happen to fall into the same bucket,
 * rules added more recently take priority over rules added less recently, but
 * this is subject to change and should not be depended upon.) */
struct cls_rule *
classifier_lookup(const struct classifier *cls, const flow_t *flow)
{
    struct cls_rule *rule = classifier_lookup_exact(cls, flow);
    if (!rule) {
        rule = classifier_lookup_wild(cls, flow);
    }
    return rule;
}

struct cls_rule *
classifier_lookup_exact(const struct classifier *cls, const flow_t *flow)
{
    return (!hmap_is_empty(&cls->exact_table)
            ? search_exact_table(cls, flow_hash_headers(flow, 0), flow)
            : NULL);
}

struct cls_rule *
classifier_lookup_wild(const struct classifier *cls, const flow_t *flow)
{
    struct cls_rule *best = NULL;
    if (cls->n_rules > hmap_count(&cls->exact_table)) {
        struct cls_rule target;
        int i;

        cls_rule_from_flow(flow, &target);
        for (i = 0; i < CLS_N_FIELDS; i++) {
            struct cls_rule *rule = search_table(&cls->tables[i], i, &target);
            if (rule && (!best || rule->flow.priority > best->flow.priority)) {
                best = rule;
            }
        }
    }
    return best;
}

struct cls_rule *
classifier_find_rule_exactly(const struct classifier *cls,
                             const flow_t *target)
{
    struct cls_bucket *bucket;
    int table_idx;
    uint32_t hash;

    if (!target->wildcards) {
        /* Ignores 'priority'. */
        return search_exact_table(cls, flow_hash_headers(target, 0), target);
    }

    assert(target->wildcards == (target->wildcards & OVSFW_ALL));
    table_idx = table_idx_from_wildcards(target->wildcards);
    hash = hash_fields(target, table_idx);
    HMAP_FOR_EACH_WITH_HASH (bucket, struct cls_bucket, hmap_node, hash,
                             &cls->tables[table_idx]) {
        if (equal_fields(&bucket->fixed, target, table_idx)) {
            struct cls_rule *pos;
            LIST_FOR_EACH (pos, struct cls_rule, node.list, &bucket->rules) {
                if (pos->flow.priority < target->priority) {
                    return NULL;
                } else if (pos->flow.priority == target->priority &&
                           pos->flow.wildcards == target->wildcards &&
                           flow_equal_headers(target, &pos->flow)) {
                    return pos;
                }
            }
        }
    }
    return NULL;
}

<<<<<<< HEAD
/* Checks if the flow defined by 'target' overlaps with any other rule at the
 * same priority in the classifier.  Two rules are considered overlapping if a
 * packet could match both. */
=======
/* Checks if the flow defined by 'target' with 'wildcards' at 'priority'
 * overlaps with any other rule at the same priority in the classifier.
 * Two rules are considered overlapping if a packet could match both. */
>>>>>>> 33e66177
bool
classifier_rule_overlaps(const struct classifier *cls, const flow_t *target)
{
    struct cls_rule target_rule;
    const struct hmap *tbl;

    if (!target->wildcards) {
        return search_exact_table(cls, flow_hash_headers(target, 0), target) ?
            true : false;
    }

    cls_rule_from_flow(target, &target_rule);

    for (tbl = &cls->tables[0]; tbl < &cls->tables[CLS_N_FIELDS]; tbl++) {
        struct cls_bucket *bucket;

        HMAP_FOR_EACH (bucket, struct cls_bucket, hmap_node, tbl) {
            struct cls_rule *rule;

            LIST_FOR_EACH (rule, struct cls_rule, node.list,
                           &bucket->rules) {
<<<<<<< HEAD
                if (rule->flow.priority == target->priority 
=======
                if (rule->priority == priority
>>>>>>> 33e66177
                        && rules_match_2wild(rule, &target_rule, 0)) {
                    return true;
                }
            }
        }
    }

    return false;
}

/* Ignores target->flow.priority.
 *
 * 'callback' is allowed to delete the rule that is passed as its argument, but
 * it must not delete (or move) any other rules in 'cls' that are in the same
 * table as the argument rule.  Two rules are in the same table if their
 * cls_rule structs have the same table_idx; as a special case, a rule with
 * wildcards and an exact-match rule will never be in the same table.
 *
 * If 'callback' returns nonzero then the iteration stops immediately and
 * classifier_for_each_match() passes up the return value.  Otherwise,
 * classifier_for_each_match() returns 0 after completing the iteration. */
int
classifier_for_each_match(const struct classifier *cls,
                          const flow_t *target_flow,
                          int include, cls_cb_func *callback, void *aux)
{
    struct cls_rule target;

    cls_rule_from_flow(target_flow, &target);
    if (include & CLS_INC_WILD) {
        const struct hmap *table;

        for (table = &cls->tables[0]; table < &cls->tables[CLS_N_FIELDS];
             table++) {
            struct cls_bucket *bucket, *next_bucket;

            HMAP_FOR_EACH_SAFE (bucket, next_bucket,
                                struct cls_bucket, hmap_node, table) {
                /* XXX there is a bit of room for optimization here based on
                 * rejecting entire buckets on their fixed fields, but it will
                 * only be worthwhile for big buckets (which we hope we won't
                 * get anyway, but...) */
                struct cls_rule *prev_rule, *rule;

                /* We can't just use LIST_FOR_EACH_SAFE here because, if the
                 * callback deletes the last rule in the bucket, then the
                 * bucket itself will be destroyed.  The bucket contains the
                 * list head so that's a use-after-free error. */
                prev_rule = NULL;
                LIST_FOR_EACH (rule, struct cls_rule, node.list,
                               &bucket->rules) {
                    if (rules_match_1wild(rule, &target, 0)) {
                        if (prev_rule) {
                            int retval = callback(prev_rule, aux);
                            if (retval) {
                                return retval;
                            }
                        }
                        prev_rule = rule;
                    }
                }
                if (prev_rule) {
                    int retval = callback(prev_rule, aux);
                    if (retval) {
                        return retval;
                    }
                }
            }
        }
    }

    if (include & CLS_INC_EXACT) {
        if (target.flow.wildcards) {
            struct cls_rule *rule, *next_rule;

            HMAP_FOR_EACH_SAFE (rule, next_rule, struct cls_rule, node.hmap,
                                &cls->exact_table) {
                if (rules_match_1wild(rule, &target, 0)) {
                    int retval = callback(rule, aux);
                    if (retval) {
                        return retval;
                    }
                }
            }
        } else {
            /* Optimization: there can be at most one match in the exact
             * table. */
            size_t hash = flow_hash_headers(&target.flow, 0);
            struct cls_rule *rule = search_exact_table(cls, hash,
                                                       &target.flow);
            if (rule) {
                int retval = callback(rule, aux);
                if (retval) {
                    return retval;
                }
            }
        }
    }

    return 0;
}

/* 'callback' is allowed to delete the rule that is passed as its argument, but
 * it must not delete (or move) any other rules in 'cls' that are in the same
 * table as the argument rule.  Two rules are in the same table if their
 * cls_rule structs have the same table_idx; as a special case, a rule with
 * wildcards and an exact-match rule will never be in the same table.
 *
 * If 'callback' returns nonzero then the iteration stops immediately and
 * classifier_for_each() passes up the return value.  Otherwise,
 * classifier_for_each() returns 0 after completing the iteration. */
int
classifier_for_each(const struct classifier *cls, int include,
                    int (*callback)(struct cls_rule *, void *aux),
                    void *aux)
{
    if (include & CLS_INC_WILD) {
        const struct hmap *tbl;

        for (tbl = &cls->tables[0]; tbl < &cls->tables[CLS_N_FIELDS]; tbl++) {
            struct cls_bucket *bucket, *next_bucket;

            HMAP_FOR_EACH_SAFE (bucket, next_bucket,
                                struct cls_bucket, hmap_node, tbl) {
                struct cls_rule *prev_rule, *rule;

                /* We can't just use LIST_FOR_EACH_SAFE here because, if the
                 * callback deletes the last rule in the bucket, then the
                 * bucket itself will be destroyed.  The bucket contains the
                 * list head so that's a use-after-free error. */
                prev_rule = NULL;
                LIST_FOR_EACH (rule, struct cls_rule, node.list,
                               &bucket->rules) {
                    if (prev_rule) {
                        int retval = callback(prev_rule, aux);
                        if (retval) {
                            return retval;
                        }
                    }
                    prev_rule = rule;
                }
                if (prev_rule) {
                    int retval = callback(prev_rule, aux);
                    if (retval) {
                        return retval;
                    }
                }
            }
        }
    }

    if (include & CLS_INC_EXACT) {
        struct cls_rule *rule, *next_rule;

        HMAP_FOR_EACH_SAFE (rule, next_rule,
                            struct cls_rule, node.hmap, &cls->exact_table) {
            int retval = callback(rule, aux);
            if (retval) {
                return retval;
            }
        }
    }

    return 0;
}

static struct cls_bucket *create_bucket(struct hmap *, size_t hash,
                                        const flow_t *fixed);
static struct cls_rule *bucket_insert(struct cls_bucket *, struct cls_rule *);

static inline bool equal_bytes(const void *, const void *, size_t n);

/* Returns a hash computed across the fields in 'flow' whose field indexes
 * (CLS_F_IDX_*) are less than 'table_idx'.  (If 'table_idx' is
 * CLS_F_IDX_EXACT, hashes all the fields in 'flow'). */
static uint32_t
hash_fields(const flow_t *flow, int table_idx)
{
    /* I just know I'm going to hell for writing code this way.
     *
     * GCC generates pretty good code here, with only a single taken
     * conditional jump per execution.  Now the question is, would we be better
     * off marking this function ALWAYS_INLINE and writing a wrapper that
     * switches on the value of 'table_idx' to get rid of all the conditional
     * jumps entirely (except for one in the wrapper)?  Honestly I really,
     * really hope that it doesn't matter in practice.
     *
     * We could do better by calculating hashes incrementally, instead of
     * starting over from the top each time.  But that would be even uglier. */
    uint32_t a, b, c;
    uint32_t tmp[3];
    size_t n;

    a = b = c = 0xdeadbeef + table_idx;
    n = 0;

#define CLS_FIELD(WILDCARDS, MEMBER, NAME)                      \
    if (table_idx == CLS_F_IDX_##NAME) {                        \
        /* Done. */                                             \
        memset((uint8_t *) tmp + n, 0, sizeof tmp - n);         \
        goto finish;                                            \
    } else {                                                    \
        const size_t size = sizeof flow->MEMBER;                \
        const uint8_t *p1 = (const uint8_t *) &flow->MEMBER;    \
        const size_t p1_size = MIN(sizeof tmp - n, size);       \
        const uint8_t *p2 = p1 + p1_size;                       \
        const size_t p2_size = size - p1_size;                  \
                                                                \
        /* Append to 'tmp' as much data as will fit. */         \
        memcpy((uint8_t *) tmp + n, p1, p1_size);               \
        n += p1_size;                                           \
                                                                \
        /* If 'tmp' is full, mix. */                            \
        if (n == sizeof tmp) {                                  \
            a += tmp[0];                                        \
            b += tmp[1];                                        \
            c += tmp[2];                                        \
            HASH_MIX(a, b, c);                                  \
            n = 0;                                              \
        }                                                       \
                                                                \
        /* Append to 'tmp' any data that didn't fit. */         \
        memcpy(tmp, p2, p2_size);                               \
        n += p2_size;                                           \
    }
    CLS_FIELDS
#undef CLS_FIELD

finish:
    a += tmp[0];
    b += tmp[1];
    c += tmp[2];
    HASH_FINAL(a, b, c);
    return c;
}

/* Compares the fields in 'a' and 'b' whose field indexes (CLS_F_IDX_*) are
 * less than 'table_idx'.  (If 'table_idx' is CLS_F_IDX_EXACT, compares all the
 * fields in 'a' and 'b').
 *
 * Returns true if all the compared fields are equal, false otherwise. */
static bool
equal_fields(const flow_t *a, const flow_t *b, int table_idx)
{
    /* XXX The generated code could be better here. */
#define CLS_FIELD(WILDCARDS, MEMBER, NAME)                              \
    if (table_idx == CLS_F_IDX_##NAME) {                                \
        return true;                                                    \
    } else if (!equal_bytes(&a->MEMBER, &b->MEMBER, sizeof a->MEMBER)) { \
        return false;                                                   \
    }
    CLS_FIELDS
#undef CLS_FIELD

    return true;
}

static int
table_idx_from_wildcards(uint32_t wildcards)
{
    if (!wildcards) {
        return CLS_F_IDX_EXACT;
    }
#define CLS_FIELD(WILDCARDS, MEMBER, NAME) \
    if (wildcards & WILDCARDS) {           \
        return CLS_F_IDX_##NAME;           \
    }
    CLS_FIELDS
#undef CLS_FIELD
    NOT_REACHED();
}

/* Inserts 'rule' into 'table'.  Returns the rule, if any, that was displaced
 * in favor of 'rule'. */
static struct cls_rule *
table_insert(struct hmap *table, struct cls_rule *rule)
{
    struct cls_bucket *bucket;
    size_t hash;

    hash = hash_fields(&rule->flow, rule->table_idx);
    bucket = find_bucket(table, hash, rule);
    if (!bucket) {
        bucket = create_bucket(table, hash, &rule->flow);
    }

    return bucket_insert(bucket, rule);
}

/* Inserts 'rule' into 'bucket', given that 'field' is the first wildcarded
 * field in 'rule'.
 *
 * Returns the rule, if any, that was displaced in favor of 'rule'. */
static struct cls_rule *
bucket_insert(struct cls_bucket *bucket, struct cls_rule *rule)
{
    struct cls_rule *pos;
    LIST_FOR_EACH (pos, struct cls_rule, node.list, &bucket->rules) {
        if (pos->flow.priority == rule->flow.priority) {
            if (pos->flow.wildcards == rule->flow.wildcards
                && rules_match_1wild(pos, rule, rule->table_idx))
            {
                list_replace(&rule->node.list, &pos->node.list);
                return pos;
            }
        } else if (pos->flow.priority < rule->flow.priority) {
            break;
        }
    }
    list_insert(&pos->node.list, &rule->node.list);
    return NULL;
}

static struct cls_rule *
insert_exact_rule(struct classifier *cls, struct cls_rule *rule)
{
    struct cls_rule *old_rule;
    size_t hash;

    hash = flow_hash_headers(&rule->flow, 0);
    old_rule = search_exact_table(cls, hash, &rule->flow);
    if (old_rule) {
        hmap_remove(&cls->exact_table, &old_rule->node.hmap);
    }
    hmap_insert(&cls->exact_table, &rule->node.hmap, hash);
    return old_rule;
}

/* Returns the bucket in 'table' that has the given 'hash' and the same fields
 * as 'rule->flow' (up to 'rule->table_idx'), or a null pointer if no bucket
 * matches. */
static struct cls_bucket *
find_bucket(struct hmap *table, size_t hash, const struct cls_rule *rule)
{
    struct cls_bucket *bucket;
    HMAP_FOR_EACH_WITH_HASH (bucket, struct cls_bucket, hmap_node, hash,
                             table) {
        if (equal_fields(&bucket->fixed, &rule->flow, rule->table_idx)) {
            return bucket;
        }
    }
    return NULL;
}

/* Creates a bucket and inserts it in 'table' with the given 'hash' and 'fixed'
 * values.  Returns the new bucket. */
static struct cls_bucket *
create_bucket(struct hmap *table, size_t hash, const flow_t *fixed)
{
    struct cls_bucket *bucket = xmalloc(sizeof *bucket);
    list_init(&bucket->rules);
    bucket->fixed = *fixed;
    hmap_insert(table, &bucket->hmap_node, hash);
    return bucket;
}

/* Returns true if the 'n' bytes in 'a' and 'b' are equal, false otherwise. */
static inline bool ALWAYS_INLINE
equal_bytes(const void *a, const void *b, size_t n)
{
#ifdef __i386__
    /* For some reason GCC generates stupid code for memcmp() of small
     * constant integer lengths.  Help it out.
     *
     * This function is always inlined, and it is always called with 'n' as a
     * compile-time constant, so the switch statement gets optimized out and
     * this whole function just expands to an instruction or two. */
    switch (n) {
    case 1:
        return *(uint8_t *) a == *(uint8_t *) b;

    case 2:
        return *(uint16_t *) a == *(uint16_t *) b;

    case 4:
        return *(uint32_t *) a == *(uint32_t *) b;

    case 6:
        return (*(uint32_t *) a == *(uint32_t *) b
                && ((uint16_t *) a)[2] == ((uint16_t *) b)[2]);

    default:
        abort();
    }
#else
    /* I hope GCC is smarter on your platform. */
    return !memcmp(a, b, n);
#endif
}

/* Returns the 32-bit unsigned integer at 'p'. */
static inline uint32_t
read_uint32(const void *p)
{
    /* GCC optimizes this into a single machine instruction on x86. */
    uint32_t x;
    memcpy(&x, p, sizeof x);
    return x;
}

/* Compares the specified field in 'a' and 'b'.  Returns true if the fields are
 * equal, or if the ofp_match wildcard bits in 'wildcards' are set such that
 * non-equal values may be ignored.  'nw_src_mask' and 'nw_dst_mask' must be
 * those that would be set for 'wildcards' by cls_rule_set_masks().
 *
 * The compared field is the one with wildcard bit or bits 'field_wc', offset
 * 'rule_ofs' within cls_rule's "fields" member, and length 'len', in bytes. */
static inline bool ALWAYS_INLINE
field_matches(const flow_t *a_, const flow_t *b_,
              uint32_t wildcards, uint32_t nw_src_mask, uint32_t nw_dst_mask,
              uint32_t field_wc, int ofs, int len)
{
    /* This function is always inlined, and it is always called with 'field_wc'
     * as a compile-time constant, so the "if" conditionals here generate no
     * code. */
    const void *a = (const uint8_t *) a_ + ofs;
    const void *b = (const uint8_t *) b_ + ofs;
    if (!(field_wc & (field_wc - 1))) {
        /* Handle all the single-bit wildcard cases. */
        return wildcards & field_wc || equal_bytes(a, b, len);
    } else if (field_wc == OFPFW_NW_SRC_MASK ||
               field_wc == OFPFW_NW_DST_MASK) {
        uint32_t a_ip = read_uint32(a);
        uint32_t b_ip = read_uint32(b);
        uint32_t mask = (field_wc == OFPFW_NW_SRC_MASK
                         ? nw_src_mask : nw_dst_mask);
        return ((a_ip ^ b_ip) & mask) == 0;
    } else {
        abort();
    }
}

/* Returns true if 'a' and 'b' match, ignoring fields for which the wildcards
 * in 'wildcards' are set.  'nw_src_mask' and 'nw_dst_mask' must be those that
 * would be set for 'wildcards' by cls_rule_set_masks().  'field_idx' is the
 * index of the first field to be compared; fields before 'field_idx' are
 * assumed to match.  (Always returns true if 'field_idx' is CLS_N_FIELDS.) */
static bool
rules_match(const struct cls_rule *a, const struct cls_rule *b,
            uint32_t wildcards, uint32_t nw_src_mask, uint32_t nw_dst_mask,
            int field_idx)
{
    /* This is related to Duff's device (see
     * http://en.wikipedia.org/wiki/Duff's_device).  */
    switch (field_idx) {
#define CLS_FIELD(WILDCARDS, MEMBER, NAME)                          \
        case CLS_F_IDX_##NAME:                                      \
            if (!field_matches(&a->flow, &b->flow,                  \
                               wildcards, nw_src_mask, nw_dst_mask, \
                               WILDCARDS, offsetof(flow_t, MEMBER), \
                               sizeof a->flow.MEMBER)) {            \
                return false;                                       \
            }                                                       \
        /* Fall though */
        CLS_FIELDS
#undef CLS_FIELD
    }
    return true;
}

/* Returns true if 'fixed' and 'wild' match.  All fields in 'fixed' must have
 * fixed values; 'wild' may contain wildcards.
 *
 * 'field_idx' is the index of the first field to be compared; fields before
 * 'field_idx' are assumed to match.  Always returns true if 'field_idx' is
 * CLS_N_FIELDS. */
static bool
rules_match_1wild(const struct cls_rule *fixed, const struct cls_rule *wild,
                  int field_idx)
{
    return rules_match(fixed, wild, wild->flow.wildcards, wild->wc.nw_src_mask,
                       wild->wc.nw_dst_mask, field_idx);
}

/* Returns true if 'wild1' and 'wild2' match, that is, if their fields
 * are equal modulo wildcards in 'wild1' or 'wild2'.
 *
 * 'field_idx' is the index of the first field to be compared; fields before
 * 'field_idx' are assumed to match.  Always returns true if 'field_idx' is
 * CLS_N_FIELDS. */
static bool
rules_match_2wild(const struct cls_rule *wild1, const struct cls_rule *wild2,
                  int field_idx)
{
<<<<<<< HEAD
    return rules_match(wild1, wild2, 
                       wild1->flow.wildcards | wild2->flow.wildcards, 
=======
    return rules_match(wild1, wild2,
                       wild1->wc.wildcards | wild2->wc.wildcards,
>>>>>>> 33e66177
                       wild1->wc.nw_src_mask & wild2->wc.nw_src_mask,
                       wild1->wc.nw_dst_mask & wild2->wc.nw_dst_mask,
                       field_idx);
}

/* Searches 'bucket' for a rule that matches 'target'.  Returns the
 * highest-priority match, if one is found, or a null pointer if there is no
 * match.
 *
 * 'field_idx' must be the index of the first wildcarded field in 'bucket'. */
static struct cls_rule *
search_bucket(struct cls_bucket *bucket, int field_idx,
              const struct cls_rule *target)
{
    struct cls_rule *pos;

    if (!equal_fields(&bucket->fixed, &target->flow, field_idx)) {
        return NULL;
    }

    LIST_FOR_EACH (pos, struct cls_rule, node.list, &bucket->rules) {
        if (rules_match_1wild(target, pos, field_idx)) {
            return pos;
        }
    }
    return NULL;
}

/* Searches 'table' for a rule that matches 'target'.  Returns the
 * highest-priority match, if one is found, or a null pointer if there is no
 * match.
 *
 * 'field_idx' must be the index of the first wildcarded field in 'table'. */
static struct cls_rule *
search_table(const struct hmap *table, int field_idx,
             const struct cls_rule *target)
{
    struct cls_bucket *bucket;

    switch (hmap_count(table)) {
        /* In these special cases there's no need to hash.  */
    case 0:
        return NULL;
    case 1:
        bucket = CONTAINER_OF(hmap_first(table), struct cls_bucket, hmap_node);
        return search_bucket(bucket, field_idx, target);
    }

    HMAP_FOR_EACH_WITH_HASH (bucket, struct cls_bucket, hmap_node,
                             hash_fields(&target->flow, field_idx), table) {
        struct cls_rule *rule = search_bucket(bucket, field_idx, target);
        if (rule) {
            return rule;
        }
    }
    return NULL;
}

static struct cls_rule *
search_exact_table(const struct classifier *cls, size_t hash,
                   const flow_t *target)
{
    struct cls_rule *rule;

    HMAP_FOR_EACH_WITH_HASH (rule, struct cls_rule, node.hmap,
                             hash, &cls->exact_table) {
        if (flow_equal_headers(&rule->flow, target)) {
            return rule;
        }
    }
    return NULL;
}<|MERGE_RESOLUTION|>--- conflicted
+++ resolved
@@ -360,15 +360,9 @@
     return NULL;
 }
 
-<<<<<<< HEAD
 /* Checks if the flow defined by 'target' overlaps with any other rule at the
  * same priority in the classifier.  Two rules are considered overlapping if a
  * packet could match both. */
-=======
-/* Checks if the flow defined by 'target' with 'wildcards' at 'priority'
- * overlaps with any other rule at the same priority in the classifier.
- * Two rules are considered overlapping if a packet could match both. */
->>>>>>> 33e66177
 bool
 classifier_rule_overlaps(const struct classifier *cls, const flow_t *target)
 {
@@ -390,11 +384,7 @@
 
             LIST_FOR_EACH (rule, struct cls_rule, node.list,
                            &bucket->rules) {
-<<<<<<< HEAD
-                if (rule->flow.priority == target->priority 
-=======
-                if (rule->priority == priority
->>>>>>> 33e66177
+                if (rule->flow.priority == target->priority
                         && rules_match_2wild(rule, &target_rule, 0)) {
                     return true;
                 }
@@ -880,13 +870,8 @@
 rules_match_2wild(const struct cls_rule *wild1, const struct cls_rule *wild2,
                   int field_idx)
 {
-<<<<<<< HEAD
-    return rules_match(wild1, wild2, 
-                       wild1->flow.wildcards | wild2->flow.wildcards, 
-=======
     return rules_match(wild1, wild2,
-                       wild1->wc.wildcards | wild2->wc.wildcards,
->>>>>>> 33e66177
+                       wild1->flow.wildcards | wild2->flow.wildcards,
                        wild1->wc.nw_src_mask & wild2->wc.nw_src_mask,
                        wild1->wc.nw_dst_mask & wild2->wc.nw_dst_mask,
                        field_idx);
