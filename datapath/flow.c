--- conflicted
+++ resolved
@@ -209,12 +209,9 @@
 	int nh_ofs;
 
 	memset(key, 0, sizeof *key);
-<<<<<<< HEAD
-=======
 	key->tun_id = OVS_CB(skb)->tun_id;
->>>>>>> ca247927
 	key->in_port = in_port;
-	key->dl_vlan = htons(ODP_VLAN_NONE);
+	key->dl_tci = htons(0);
 
 	if (skb->len < sizeof *eth)
 		return 0;
@@ -334,17 +331,17 @@
 	return container_of(node, struct sw_flow, tbl_node);
 }
 
-u32 flow_hash(const struct odp_flow_key *key)
+u32 flow_hash(const struct xflow_key *key)
 {
 	return jhash2((u32*)key, sizeof *key / sizeof(u32), hash_seed);
 }
 
 int flow_cmp(const struct tbl_node *node, void *key2_)
 {
-	const struct odp_flow_key *key1 = &flow_cast(node)->key;
-	const struct odp_flow_key *key2 = key2_;
-
-	return !memcmp(key1, key2, sizeof(struct odp_flow_key));
+	const struct xflow_key *key1 = &flow_cast(node)->key;
+	const struct xflow_key *key2 = key2_;
+
+	return !memcmp(key1, key2, sizeof(struct xflow_key));
 }
 
 /* Initializes the flow module.
